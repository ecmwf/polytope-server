--- conflicted
+++ resolved
@@ -120,13 +120,9 @@
 
             await aio.sleep(self.poll_interval)
 
-<<<<<<< HEAD
-            self.update_status("idle", time_spent=0)
-=======
     async def listen_queue(self, executor):
         if self.queue is None:
             raise RuntimeError("queue was not initialised")
->>>>>>> e3f5e522
 
         loop = aio.get_running_loop()
 
@@ -203,76 +199,6 @@
 
         loop = aio.get_running_loop()
 
-<<<<<<< HEAD
-                # No active request: try to pop from queue and process request in future thread
-                if self.future is None:
-                    self.queue_msg = self.queue.dequeue()
-                    if self.queue_msg is not None:
-                        id = self.queue_msg.body["id"]
-                        self.request = self.request_store.get_request(id)
-
-                        # This occurs when a request has been revoked while it was on the queue
-                        if self.request is None:
-                            logging.info(
-                                "Request no longer exists, ignoring",
-                                extra={"request_id": id},
-                            )
-                            self.update_status("idle")
-                            self.queue.ack(self.queue_msg)
-
-                        # Occurs if a request crashed a worker and the message gets requeued (status will be PROCESSING)
-                        # We do not want to try this request again
-                        elif self.request.status != Status.QUEUED:
-                            logging.info(
-                                "Request has unexpected status {}, setting to failed".format(self.request.status),
-                                extra={"request_id": id},
-                            )
-                            self.request.set_status(Status.FAILED)
-                            self.request.user_message += (
-                                "Request was not processed due to an unexpected worker crash. Please contact support."
-                            )
-                            self.request_store.update_request(self.request)
-                            self.update_status("idle")
-                            self.queue.ack(self.queue_msg)
-
-                        # OK, process the request
-                        else:
-                            logging.info(
-                                "Popped request from the queue, beginning worker thread.",
-                                extra={"request_id": id},
-                            )
-                            self.request.set_status(Status.PROCESSING)
-                            self.update_status("processing", request_id=self.request.id)
-                            self.request_store.update_request(self.request)
-                            self.future = self.thread_pool.submit(self.process_request, (self.request))
-                    else:
-                        self.update_status("idle")
-
-                # Future completed: do callback, ack message and reset state
-                elif self.future.done():
-                    try:
-                        self.future.result(0)
-                    except Exception as e:
-                        self.on_request_fail(self.request, e)
-                    else:
-                        self.on_request_complete(self.request)
-
-                    self.queue.ack(self.queue_msg)
-
-                    self.update_status("idle")
-                    self.request_store.update_request(self.request)
-                    sys.exit(0)
-
-                    self.future = None
-                    self.queue_msg = None
-                    self.request = None
-
-                # Future running: keep checking
-                else:
-                    self.update_status("processing")
-
-        except Exception:
-=======
         try:
             async with aio.TaskGroup() as group:
                 group.create_task(self.keep_alive())
@@ -282,7 +208,6 @@
                 loop.add_signal_handler(signal.SIGTERM, cbk)
 
         except* TaskGroupTermination:
->>>>>>> e3f5e522
             # We must force threads to shutdown in case of failure, otherwise the worker won't exit
             executor.shutdown(wait=False)
             self.on_process_terminated()
