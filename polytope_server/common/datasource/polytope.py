--- conflicted
+++ resolved
@@ -70,7 +70,6 @@
         polytope_mars_config = copy.deepcopy(self.config)
         polytope_mars_config["options"]["pre_path"] = pre_path
 
-<<<<<<< HEAD
         transforms = []
         for transform in polytope_mars_config["options"]["axis_config"]:
             if transform["axis_name"] in r.keys():
@@ -82,10 +81,6 @@
 
         polytope_mars_config["options"]["axis_config"] = transforms
 
-
-
-=======
->>>>>>> 5a289fbe
         polytope_mars = PolytopeMars(
             polytope_mars_config,
             log_context={
