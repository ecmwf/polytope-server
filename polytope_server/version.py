--- conflicted
+++ resolved
@@ -20,8 +20,4 @@
 
 
 # Single-source Polytope version number
-<<<<<<< HEAD
-__version__ = "0.8.7"
-=======
-__version__ = "0.8.4"
->>>>>>> 85515b95
+__version__ = "0.8.7"