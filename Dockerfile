##
## Copyright 2022 European Centre for Medium-Range Weather Forecasts (ECMWF)
##
## Licensed under the Apache License, Version 2.0 (the "License");
## you may not use this file except in compliance with the License.
## You may obtain a copy of the License at
##
##     http://www.apache.org/licenses/LICENSE-2.0
##
## Unless required by applicable law or agreed to in writing, software
## distributed under the License is distributed on an "AS IS" BASIS,
## WITHOUT WARRANTIES OR CONDITIONS OF ANY KIND, either express or implied.
## See the License for the specific language governing permissions and
## limitations under the License.
##
## In applying this licence, ECMWF does not waive the privileges and immunities
## granted to it by virtue of its status as an intergovernmental organisation nor
## does it submit to any jurisdiction.
##

ARG fdb_base=blank-base
ARG mars_base_c=blank-base
ARG mars_base_cpp=blank-base
ARG gribjump_base=blank-base

#######################################################
#                     C O M M O N
#                 based on alpine linux
#######################################################

FROM python:3.11-alpine AS polytope-common
 
ARG HOME_DIR=/home/polytope
ARG developer_mode
 
# Install build dependencies
RUN apk add --no-cache --virtual .build-deps gcc musl-dev openldap-dev curl \
    && apk add --no-cache openldap
 
# Create user and group
RUN set -eux \
    && addgroup --system polytope --gid 474 \
    && adduser --system polytope --ingroup polytope --home ${HOME_DIR} \
    && mkdir -p ${HOME_DIR}/polytope-server \
    && chown -R polytope:polytope ${HOME_DIR}
 
# Switch to user polytope
USER polytope
 
WORKDIR ${HOME_DIR}/polytope-server
 
# Copy requirements.txt with correct ownership
COPY --chown=polytope:polytope ./requirements.txt $PWD
 
# Install uv in user space
RUN pip install --user uv
 
# **Update PATH to include virtual environment and user local bin**
# This makes sure that the default python and pip commands
# point to the versions in the virtual environment.
ENV PATH="${HOME_DIR}/.venv/bin:${HOME_DIR}/.local/bin:${PATH}"
 
# Create a virtual environment
RUN uv venv ${HOME_DIR}/.venv
 
# Install requirements
RUN uv pip install -r requirements.txt
 
# Copy the rest of the application code
COPY --chown=polytope:polytope . $PWD

RUN set -eux \
    && if [ $developer_mode = true ]; then \
        uv pip install ./polytope-mars ./polytope ./covjsonkit; \
    fi

# Install the application
RUN uv pip install --upgrade .
 
# Clean up build dependencies to reduce image size
USER root
RUN apk del .build-deps

 
# Switch back to polytope user
USER polytope


#######################################################
#                N O O P   I M A G E
#######################################################
FROM python:3.11-bookworm AS blank-base
# create blank directories to copy from in the final stage, optional dependencies aren't built
RUN set -eux \
    && mkdir -p /root/.local \
    && mkdir -p /opt/ecmwf/mars-client \
    && mkdir -p /opt/ecmwf/mars-client-cpp \
    && mkdir -p /opt/ecmwf/mars-client-cloud \
    && mkdir -p /opt/fdb \
    && mkdir -p /opt/fdb-gribjump \
    && touch /usr/local/bin/mars

#######################################################
#                  F D B   B U I L D
#######################################################
FROM python:3.11-bookworm AS fdb-base
RUN apt update
# COPY polytope-deployment/common/default_fdb_schema /polytope/config/fdb/default

# Install FDB from open source repositories
RUN set -eux && \
    apt install -y cmake gnupg build-essential libtinfo5 net-tools libnetcdf19 libnetcdf-dev bison flex && \
    rm -rf source && \
    rm -rf build && \
    mkdir -p source && \
    mkdir -p build && \
    mkdir -p /opt/fdb/

# Download ecbuild
RUN set -eux && \
    git clone --depth 1 --branch 3.8.2 https://github.com/ecmwf/ecbuild.git /ecbuild

ENV PATH=/ecbuild/bin:$PATH

# Install eckit
RUN set -eux && \
    git clone --depth 1 --branch develop https://github.com/ecmwf/eckit.git /source/eckit && \
    cd /source/eckit && git checkout develop && \
    mkdir -p /build/eckit && \
    cd /build/eckit && \
    ecbuild --prefix=/opt/fdb -- -DCMAKE_PREFIX_PATH=/opt/fdb /source/eckit && \
    make -j4 && \
    make install

# Install eccodes
RUN set -eux && \
    git clone --depth 1 --branch 2.33.1 https://github.com/ecmwf/eccodes.git /source/eccodes && \
    mkdir -p /build/eccodes && \
    cd /build/eccodes && \
    ecbuild --prefix=/opt/fdb -DENABLE_FORTRAN=OFF -- -DCMAKE_PREFIX_PATH=/opt/fdb /source/eccodes && \
    make -j4 && \
    make install

# Install metkit
RUN set -eux && \
    git clone --depth 1 --branch develop https://github.com/ecmwf/metkit.git /source/metkit && \
    cd /source/metkit && git checkout develop && \
    mkdir -p /build/metkit && \
    cd /build/metkit && \
    ecbuild --prefix=/opt/fdb -- -DCMAKE_PREFIX_PATH=/opt/fdb /source/metkit && \
    make -j4 && \
    make install

# Install fdb \
RUN set -eux && \
    git clone --depth 1 --branch develop https://github.com/ecmwf/fdb.git /source/fdb && \
    cd /source/fdb && git checkout develop && \
    mkdir -p /build/fdb && \
    cd /build/fdb && \
    ecbuild --prefix=/opt/fdb -- -DCMAKE_PREFIX_PATH="/opt/fdb;/opt/fdb/eckit;/opt/fdb/metkit" /source/fdb && \
    make -j4 && \
    make install

RUN set -eux && \
    rm -rf /source && \ 
    rm -rf /build 

ARG ssh_prv_key
ARG ssh_pub_key

# Install pyfdb \
RUN set -eux \
    && git clone --single-branch --branch 0.0.3 https://github.com/ecmwf/pyfdb.git \
    && python -m pip install ./pyfdb --user

#######################################################
#             G R I B  J U M P   B U I L D
#######################################################

FROM python:3.11-bookworm AS gribjump-base
ARG rpm_repo

RUN response=$(curl -s -w "%{http_code}" ${rpm_repo}) \
    && if [ "$response" = "403" ]; then echo "Unauthorized access to ${rpm_repo} "; fi

RUN set -eux \
    && apt-get update \
    && apt-get install -y gnupg2 curl ca-certificates \
    && curl -fsSL "${rpm_repo}/private-raw-repos-config/debian/bookworm/stable/public.gpg.key" | gpg --dearmor -o /usr/share/keyrings/mars-archive-keyring.gpg \
    && echo "deb [signed-by=/usr/share/keyrings/mars-archive-keyring.gpg] ${rpm_repo}/private-debian-bookworm-stable/ bookworm main" | tee /etc/apt/sources.list.d/mars.list

RUN set -eux \
    && apt-get update \
    && apt install -y gribjump-client=0.5.4-gribjump

RUN set -eux \
    ls -R /opt

# gribjump not open source yet, clone it.
RUN set -eux \
    && git clone --single-branch --branch develop https://github.com/ecmwf/gribjump.git
# Install pygribjump
RUN set -eux \
&& cd /gribjump \
    && python -m pip install . --user \
    && rm -rf /gribjump

#######################################################
#             F D B   R E M O T E   B U I L D
#######################################################

FROM fdb-base AS fdb-remote-base

ARG ssh_prv_key
ARG ssh_pub_key

# gribjump not open source yet, clone it.
# COPY fdbremote /source/fdbremote
# Install fdb from local source (need a private version from internal ECMWF repository)
RUN apt-get install -y gfortran
RUN set -eux \
    # Configure SSH for private repository access
    && mkdir -p /root/.ssh \
    && echo "$ssh_prv_key" > /root/.ssh/id_rsa \
    && echo "$ssh_pub_key" > /root/.ssh/id_rsa.pub \
    && chmod 600 /root/.ssh/id_rsa \
    && chmod 600 /root/.ssh/id_rsa.pub \
    && echo "StrictHostKeyChecking=no" > /root/.ssh/config \
    && mkdir -p build \
    && mkdir -p source \
    && mkdir -p /build/fdb \
    && cd /build/fdb \
    && ecbuild --prefix=/opt/fdbremote -- /source/fdbremote \
    && make -j4 \
    && make install \
    && rm -rf /build \
    && rm -rf /source \
    && rm -rf /root/.ssh

#######################################################
#               M A R S    B A S E
#######################################################
FROM python:3.11-bookworm AS mars-base
ARG rpm_repo
ARG mars_client_cpp_version

RUN response=$(curl -s -w "%{http_code}" ${rpm_repo}) \
    && if [ "$response" = "403" ]; then echo "Unauthorized access to ${rpm_repo} "; fi

RUN set -eux \
    && curl -o stable-public.gpg.key "${rpm_repo}/private-raw-repos-config/debian/bookworm/stable/public.gpg.key" \
    && echo "deb ${rpm_repo}/private-debian-bookworm-stable/ bookworm main" >> /etc/apt/sources.list \
    && apt-key add stable-public.gpg.key \
    && apt-get update \
    && apt install -y libnetcdf19 liblapack3

FROM mars-base AS mars-base-c
RUN apt update && apt install -y liblapack3 mars-client=6.33.20.2 mars-client-cloud

FROM mars-base AS mars-base-cpp
RUN apt update && apt install -y mars-client-cpp=${mars_client_cpp_version}
RUN set -eux \
    && python3 -m pip install git+https://github.com/ecmwf/pyfdb.git@master --user

FROM blank-base AS blank-base-c
FROM blank-base AS blank-base-cpp

#######################################################
#         S W I T C H   B A S E    I M A G E S
#######################################################

FROM ${fdb_base} AS fdb-base-final

FROM ${mars_base_c} AS mars-c-base-final

FROM ${mars_base_cpp} AS mars-cpp-base-final

FROM ${gribjump_base} AS gribjump-base-final


#######################################################
#           P Y T H O N   R E Q U I R E M E N T S
#######################################################
FROM python:3.11-slim-bookworm AS worker-base
ARG developer_mode

# contains compilers for building wheels which we don't want in the final image
RUN apt update
RUN apt-get install -y --no-install-recommends gcc libc6-dev make gnupg2

COPY ./requirements.txt /requirements.txt
<<<<<<< HEAD

RUN pip install uv --user
ENV PATH="/root/.venv/bin:/root/.local/bin:${PATH}"
RUN uv venv /root/.venv

RUN uv pip install -r requirements.txt
=======
RUN python -m pip install -r requirements.txt --user
RUN python -m pip install geopandas==1.0.1 --user
>>>>>>> 1d823667

COPY . ./polytope
RUN set -eux \
    && if [ $developer_mode = true ]; then \
        uv pip install ./polytope/polytope-mars ./polytope/polytope ./polytope/covjsonkit; \
    fi

#######################################################
#                    W O R K E R
#               based on debian bookworm
#######################################################

FROM python:3.11-slim-bookworm AS worker

ARG mars_config_branch
ARG mars_config_repo
ARG ssh_prv_key
ARG ssh_pub_key
ARG rpm_repo


RUN set -eux \
    && addgroup --system polytope --gid 474 \
    && adduser --system polytope --ingroup polytope --home /home/polytope \
    && mkdir /polytope && chmod -R o+rw /polytope

RUN apt update \
    && apt install -y curl nano sudo ssh libgomp1 vim

# Add polytope user to passwordless sudo group during build
RUN usermod -aG sudo polytope
RUN echo "%sudo  ALL=(ALL) NOPASSWD: ALL" >> /etc/sudoers

WORKDIR /polytope
USER polytope


# Copy MARS-related artifacts
COPY --chown=polytope ./aux/mars-wrapper.py  /polytope/bin/mars-wrapper.py 
COPY --chown=polytope ./aux/mars-wrapper-docker.py  /polytope/bin/mars-wrapper-docker.py

COPY --chown=polytope --from=mars-cpp-base-final   /opt/ecmwf/mars-client-cpp  /opt/ecmwf/mars-client-cpp
COPY --chown=polytope --from=mars-cpp-base-final    /root/.local /home/polytope/.local
COPY --chown=polytope --from=mars-c-base-final     /opt/ecmwf/mars-client      /opt/ecmwf/mars-client
COPY --chown=polytope --from=mars-c-base-final     /usr/local/bin/mars      /usr/local/bin/mars
RUN sudo apt update \
    && sudo apt install -y libgomp1 git libnetcdf19 liblapack3  libfftw3-bin libproj25 \
    && sudo rm -rf /var/lib/apt/lists/*


# all of this is needed by the C client, would be nice to remove it at some point
RUN set -eux \
    && mkdir -p /home/polytope/.ssh \
    && chmod 0700 /home/polytope/.ssh \
    && ssh-keyscan git.ecmwf.int > /home/polytope/.ssh/known_hosts \
    && echo "$ssh_prv_key" > /home/polytope/.ssh/id_rsa \
    && echo "$ssh_pub_key" > /home/polytope/.ssh/id_rsa.pub \
    && chmod 600 /home/polytope/.ssh/id_rsa \
    && chmod 600 /home/polytope/.ssh/id_rsa.pub \
    && chmod 755 /polytope/bin/mars-wrapper.py \
    && chmod 755 /polytope/bin/mars-wrapper-docker.py

ENV MARS_CONFIGS_REPO=${mars_config_repo}
ENV MARS_CONFIGS_BRANCH=${mars_config_branch}
ENV PATH="/polytope/bin/:/opt/ecmwf/mars-client/bin:/opt/ecmwf/mars-client-cloud/bin:${PATH}"

# Copy FDB-related artifacts
COPY --chown=polytope --from=fdb-base-final /opt/fdb/ /opt/fdb/
COPY --chown=polytope ./aux/default_fdb_schema /polytope/config/fdb/default
RUN mkdir -p /polytope/fdb/ && sudo chmod -R o+rw /polytope/fdb
ENV LD_LIBRARY_PATH=${LD_LIBRARY_PATH}:/opt/fdb/lib:/opt/ecmwf/gribjump-client/lib
COPY --chown=polytope --from=fdb-base-final /root/.local /home/polytope/.local

# COPY --chown=polytope --from=fdb-remote-base /opt/fdbremote/ /opt/fdbremote/

# Copy gribjump-related artifacts, including python libraries
# COPY --chown=polytope --from=gribjump-base-final /opt/fdb/ /opt/fdb/
COPY --chown=polytope --from=gribjump-base-final /opt/ecmwf/gribjump-client/ /opt/ecmwf/gribjump-client/
COPY --chown=polytope --from=gribjump-base-final /root/.local /home/polytope/.local
# RUN sudo apt install -y libopenjp2-7
# COPY polytope-deployment/common/default_fdb_schema /polytope/config/fdb/default

# Copy python requirements
COPY --chown=polytope --from=worker-base /root/.venv /home/polytope/.local


# Install the server source
COPY --chown=polytope . /polytope/

RUN set -eux \
    && mkdir /home/polytope/data

# Remove itself from sudo group
RUN sudo deluser polytope sudo<|MERGE_RESOLUTION|>--- conflicted
+++ resolved
@@ -289,17 +289,11 @@
 RUN apt-get install -y --no-install-recommends gcc libc6-dev make gnupg2
 
 COPY ./requirements.txt /requirements.txt
-<<<<<<< HEAD
-
 RUN pip install uv --user
 ENV PATH="/root/.venv/bin:/root/.local/bin:${PATH}"
 RUN uv venv /root/.venv
-
 RUN uv pip install -r requirements.txt
-=======
-RUN python -m pip install -r requirements.txt --user
-RUN python -m pip install geopandas==1.0.1 --user
->>>>>>> 1d823667
+RUN uv pip install geopandas==1.0.1
 
 COPY . ./polytope
 RUN set -eux \
